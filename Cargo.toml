[package]
name = "wasmcloud-control-interface"
<<<<<<< HEAD
version = "0.7.1"
=======
version = "0.7.0"
>>>>>>> fbea8912
authors = ["wasmCloud Team"]
edition = "2021"
homepage = "https://wasmcloud.dev"
repository = "https://github.com/wasmCloud/control-interface-client"
description = "This library, when combined with a NATS client, allows interaction with the lattice control interface"
license = "Apache-2.0"
documentation = "https://docs.rs/wasmcloud-control-interface"
readme = "README.md"
keywords = ["webassembly", "wasm", "wasmcloud", "control", "ctl"]
categories = ["wasm", "api-bindings"]

[dependencies]
async-trait = "0.1"
data-encoding = "2.3.1"
chrono = "0.4.19"
cloudevents-sdk = "0.4.0"
futures = "0.3"
log = "0.4.14"
crossbeam-channel = "0.5.1"
nats = "0.16.0"
ring = "0.16.20"
rmp-serde = "0.15.0"
tokio = {version="1.9", features=["time"]}
serde = { version = "1.0.118", features = ["derive"] }
serde_json = "1.0.60"
uuid = {version = "0.8", features  = ["serde", "v4"]}
wascap = "0.6.0"
<<<<<<< HEAD
wasmbus-rpc = "0.6.0"
wasmcloud-interface-lattice-control = "0.3.1"
=======
wasmbus-rpc = "0.5.3"
wasmcloud-interface-lattice-control = "0.3.0"
>>>>>>> fbea8912
<|MERGE_RESOLUTION|>--- conflicted
+++ resolved
@@ -1,10 +1,6 @@
 [package]
 name = "wasmcloud-control-interface"
-<<<<<<< HEAD
 version = "0.7.1"
-=======
-version = "0.7.0"
->>>>>>> fbea8912
 authors = ["wasmCloud Team"]
 edition = "2021"
 homepage = "https://wasmcloud.dev"
@@ -32,10 +28,5 @@
 serde_json = "1.0.60"
 uuid = {version = "0.8", features  = ["serde", "v4"]}
 wascap = "0.6.0"
-<<<<<<< HEAD
 wasmbus-rpc = "0.6.0"
-wasmcloud-interface-lattice-control = "0.3.1"
-=======
-wasmbus-rpc = "0.5.3"
-wasmcloud-interface-lattice-control = "0.3.0"
->>>>>>> fbea8912
+wasmcloud-interface-lattice-control = "0.3.1"