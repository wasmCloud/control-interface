[package]
name = "wasmcloud-control-interface"
<<<<<<< HEAD
version = "0.16.0"
=======
version = "0.15.0"
>>>>>>> 00c1c7c4
authors = ["wasmCloud Team"]
edition = "2021"
homepage = "https://wasmcloud.dev"
repository = "https://github.com/wasmCloud/control-interface-client"
description = "This library, when combined with a NATS client, allows interaction with the lattice control interface"
license = "Apache-2.0"
documentation = "https://docs.rs/wasmcloud-control-interface"
readme = "README.md"
keywords = ["webassembly", "wasm", "wasmcloud", "control", "ctl"]
categories = ["wasm", "api-bindings"]

[dependencies]
async-trait = "0.1"
async-nats = "0.14.0"
data-encoding = "2.3.1"
cloudevents-sdk = "0.4.0"
futures = "0.3"
ring = "0.16.20"
rmp-serde = "1.0.0"
tokio = {version="1.9", features=["time"]}
serde = { version = "1.0.118", features = ["derive"] }
serde_json = "1.0.60"
tracing = "0.1.35"
uuid = {version = "1.0.0", features  = ["serde", "v4"]}
wascap = "0.8.0"
<<<<<<< HEAD
wasmbus-rpc = { git = "https://github.com/wasmcloud/weld", rev = "7a6522e5333e72a423d3aaac89f5060514d0d333" }
wasmcloud-interface-lattice-control = { git = "https://github.com/wasmcloud/interfaces", rev = "6c759a2032879ea700759366c9aa86d725b8adb9" }
=======
wasmbus-rpc = "0.8.2"
wasmcloud-interface-lattice-control = "0.11.0"
>>>>>>> 00c1c7c4
<|MERGE_RESOLUTION|>--- conflicted
+++ resolved
@@ -1,10 +1,6 @@
 [package]
 name = "wasmcloud-control-interface"
-<<<<<<< HEAD
-version = "0.16.0"
-=======
-version = "0.15.0"
->>>>>>> 00c1c7c4
+version = "0.16.0-alpha-1.0" # was 0.15.0
 authors = ["wasmCloud Team"]
 edition = "2021"
 homepage = "https://wasmcloud.dev"
@@ -30,10 +26,5 @@
 tracing = "0.1.35"
 uuid = {version = "1.0.0", features  = ["serde", "v4"]}
 wascap = "0.8.0"
-<<<<<<< HEAD
-wasmbus-rpc = { git = "https://github.com/wasmcloud/weld", rev = "7a6522e5333e72a423d3aaac89f5060514d0d333" }
-wasmcloud-interface-lattice-control = { git = "https://github.com/wasmcloud/interfaces", rev = "6c759a2032879ea700759366c9aa86d725b8adb9" }
-=======
-wasmbus-rpc = "0.8.2"
-wasmcloud-interface-lattice-control = "0.11.0"
->>>>>>> 00c1c7c4
+wasmbus-rpc = { git = "https://github.com/wasmcloud/weld", rev = "6da17f739b0ad0f1a58df2061eedd0d2f92baee0", features = ["otel"] }
+wasmcloud-interface-lattice-control = { git = "https://github.com/wasmcloud/interfaces", rev = "763d27dcfd6a5bf72a9f82ed406f638fdb429615" }