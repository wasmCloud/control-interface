--- conflicted
+++ resolved
@@ -1,10 +1,6 @@
 [package]
 name = "wasmcloud-control-interface"
-<<<<<<< HEAD
-version = "0.7.2"
-=======
-version = "0.10.1"
->>>>>>> 52e13132
+version = "0.10.2"
 authors = ["wasmCloud Team"]
 edition = "2021"
 homepage = "https://wasmcloud.dev"
@@ -24,10 +20,7 @@
 futures = "0.3"
 log = "0.4.14"
 crossbeam-channel = "0.5.1"
-<<<<<<< HEAD
 nats = "0.17.0"
-=======
->>>>>>> 52e13132
 ring = "0.16.20"
 rmp-serde = "1.0.0"
 tokio = {version="1.9", features=["time"]}
@@ -35,10 +28,6 @@
 serde_json = "1.0.60"
 uuid = {version = "0.8", features  = ["serde", "v4"]}
 wascap = "0.6.0"
-<<<<<<< HEAD
-wasmbus-rpc = "0.6.0"
-=======
 wasmbus-rpc-06 = { version = "0.6", package="wasmbus-rpc" }
 wasmbus-rpc = "0.7.0-alpha.1"
->>>>>>> 52e13132
 wasmcloud-interface-lattice-control = "0.5.0"