pub mod broker;
pub use wasmcloud_interface_lattice_control::*;
mod sub_stream;

use cloudevents::event::Event;
use crossbeam_channel::{unbounded, Receiver};
use futures::executor::block_on;
use log::{error, trace};
use serde::{Deserialize, Serialize};
use std::{collections::HashMap, time::Duration};
use sub_stream::collect_timeout;
use wasmbus_rpc::anats;
pub use wasmbus_rpc_06::core::LinkDefinition;

type Result<T> = ::std::result::Result<T, Box<dyn ::std::error::Error + Send + Sync>>;

/// Lattice control interface client
#[derive(Clone)]
pub struct Client {
    nc: anats::Connection,
    nsprefix: Option<String>,
    timeout: Duration,
    auction_timeout: Duration,
}

impl Client {
    /// Creates a new lattice control interface client
    pub fn new(
        nc: anats::Connection,
        nsprefix: Option<String>,
        timeout: Duration,
        auction_timeout: Duration,
    ) -> Self {
        Client {
            nc,
            nsprefix,
            timeout,
            auction_timeout,
        }
    }

    /// Queries the lattice for all responsive hosts, waiting for the full period specified by _timeout_.
<<<<<<< HEAD
    pub async fn get_hosts(&self, timeout: Duration) -> Result<Vec<Host>> {
        get_hosts_(&self.nc, &self.nsprefix, timeout).await
=======
    pub async fn get_hosts(&self) -> Result<Vec<Host>> {
        let subject = broker::queries::hosts(&self.nsprefix);
        let sub = self.nc.request_multi(&subject, vec![]).await?;
        trace!("get_hosts: subscribing to {}", &subject);
        Ok(collect_timeout(sub, self.auction_timeout, "hosts").await)
>>>>>>> 52e13132
    }

    /// Retrieves the contents of a running host
    pub async fn get_host_inventory(&self, host_id: &str) -> Result<HostInventory> {
        let subject = broker::queries::host_inventory(&self.nsprefix, host_id);
        trace!("get_host_inventory:request {}", &subject);
        match self
            .nc
            .request_timeout(&subject, vec![], self.timeout)
            .await
        {
            Ok(msg) => {
                let hi: HostInventory = json_deserialize(&msg.data)?;
                Ok(hi)
            }
            Err(e) => Err(format!("Did not receive host inventory from target host: {}", e).into()),
        }
    }

    /// Retrieves the full set of all cached claims in the lattice by getting a response from the first
    /// host that answers this query
    pub async fn get_claims(&self) -> Result<GetClaimsResponse> {
        let subject = broker::queries::claims(&self.nsprefix);
        trace!("get_claims:request {}", &subject);
        match self
            .nc
            .request_timeout(&subject, vec![], self.timeout)
            .await
        {
            Ok(msg) => {
                let list: GetClaimsResponse = json_deserialize(&msg.data)?;
                Ok(list)
            }
            Err(e) => Err(format!("Did not receive claims from lattice: {}", e).into()),
        }
    }

    /// Performs an actor auction within the lattice, publishing a set of constraints and the metadata for the actor
    /// in question. This will always wait for the full period specified by _duration_, and then return the set of
    /// gathered results. It is then up to the client to choose from among the "auction winners" to issue the appropriate
    /// command to start an actor. Clients cannot assume that auctions will always return at least one result.
    pub async fn perform_actor_auction(
        &self,
        actor_ref: &str,
        constraints: HashMap<String, String>,
    ) -> Result<Vec<ActorAuctionAck>> {
        let subject = broker::actor_auction_subject(&self.nsprefix);
        let bytes = json_serialize(ActorAuctionRequest {
            actor_ref: actor_ref.to_string(),
            constraints,
        })?;
        trace!("actor_auction: subscribing to {}", &subject);
        let sub = self.nc.request_multi(&subject, bytes).await?;
        Ok(collect_timeout(sub, self.auction_timeout, "actor").await)
    }

    /// Performs a provider auction within the lattice, publishing a set of constraints and the metadata for the provider
    /// in question. This will always wait for the full period specified by _duration_, and then return the set of gathered
    /// results. It is then up to the client to choose from among the "auction winners" and issue the appropriate command
    /// to start a provider. Clients cannot assume that auctions will always return at least one result.
    pub async fn perform_provider_auction(
        &self,
        provider_ref: &str,
        link_name: &str,
        constraints: HashMap<String, String>,
    ) -> Result<Vec<ProviderAuctionAck>> {
        let subject = broker::provider_auction_subject(&self.nsprefix);
        let bytes = json_serialize(ProviderAuctionRequest {
            provider_ref: provider_ref.to_string(),
            link_name: link_name.to_string(),
            constraints,
        })?;
        trace!("provider_auction: subscribing to {}", &subject);
        let sub = self.nc.request_multi(&subject, bytes).await?;
        Ok(collect_timeout(sub, self.auction_timeout, "provider").await)
    }

    /// Sends a request to the given host to start a given actor by its OCI reference. This returns an acknowledgement
    /// of _receipt_ of the command, not a confirmation that the actor started. An acknowledgement will either indicate
    /// some form of validation failure, or, if no failure occurs, the receipt of the command. To avoid blocking consumers,
    /// wasmCloud hosts will acknowledge the start actor command prior to fetching the actor's OCI bytes. If a client needs
    /// deterministic results as to whether the actor completed its startup process, the client will have to monitor
    /// the appropriate event in the control event stream
    pub async fn start_actor(
        &self,
        host_id: &str,
        actor_ref: &str,
        count: u16,
        annotations: Option<HashMap<String, String>>,
    ) -> Result<CtlOperationAck> {
        let subject = broker::commands::start_actor(&self.nsprefix, host_id);
        trace!("start_actor:request {}", &subject);
        let bytes = json_serialize(StartActorCommand {
            count,
            actor_ref: actor_ref.to_string(),
            host_id: host_id.to_string(),
            annotations,
        })?;
        match self
            .nc
            .request_timeout(&subject, &bytes, self.timeout)
            .await
        {
            Ok(msg) => {
                let ack: CtlOperationAck = json_deserialize(&msg.data)?;
                Ok(ack)
            }
            Err(e) => Err(format!("Did not receive start actor acknowledgement: {}", e).into()),
        }
    }

    /// Sends a request to the given host to scale a given actor. This returns an acknowledgement of _receipt_ of the
    /// command, not a confirmation that the actor scaled. An acknowledgement will either indicate some form of
    /// validation failure, or, if no failure occurs, the receipt of the command. To avoid blocking consumers,
    /// wasmCloud hosts will acknowledge the scale actor command prior to fetching the actor's OCI bytes. If a client
    /// needs deterministic results as to whether the actor completed its startup process, the client will have to
    /// monitor the appropriate event in the control event stream
    pub async fn scale_actor(
        &self,
        host_id: &str,
        actor_ref: &str,
        actor_id: &str,
        count: u16,
        annotations: Option<HashMap<String, String>>,
    ) -> Result<CtlOperationAck> {
        let subject = broker::commands::scale_actor(&self.nsprefix, host_id);
        trace!("scale_actor:request {}", &subject);
        let bytes = json_serialize(ScaleActorCommand {
            count,
            actor_ref: actor_ref.to_string(),
            host_id: host_id.to_string(),
            actor_id: actor_id.to_string(),
            annotations,
        })?;
        match self
            .nc
            .request_timeout(&subject, &bytes, self.timeout)
            .await
        {
            Ok(msg) => {
                let ack: CtlOperationAck = json_deserialize(&msg.data)?;
                Ok(ack)
            }
            Err(e) => Err(format!("Did not receive scale actor acknowledgement: {}", e).into()),
        }
    }

    /// Publishes the link advertisement message to the lattice that is published when code invokes the `set_link`
    /// function on a `Host` struct instance. No confirmation or acknowledgement is available for this operation
    /// because it is publish-only.
    pub async fn advertise_link(
        &self,
        actor_id: &str,
        provider_id: &str,
        contract_id: &str,
        link_name: &str,
        values: HashMap<String, String>,
    ) -> Result<CtlOperationAck> {
        let subject = broker::advertise_link(&self.nsprefix);
        trace!("advertise_link:publish {}", &subject);
        let ld = LinkDefinition {
            actor_id: actor_id.to_string(),
            provider_id: provider_id.to_string(),
            contract_id: contract_id.to_string(),
            link_name: link_name.to_string(),
            values,
        };
        let bytes = crate::json_serialize(&ld)?;
        match self
            .nc
            .request_timeout(&subject, &bytes, self.timeout)
            .await
        {
            Ok(msg) => {
                let ack: CtlOperationAck = json_deserialize(&msg.data)?;
                Ok(ack)
            }
            Err(e) => Err(format!("Did not receive advertise link acknowledgement: {}", e).into()),
        }
    }

    /// Publishes a request to remove a link definition to the lattice.
    pub async fn remove_link(
        &self,
        actor_id: &str,
        contract_id: &str,
        link_name: &str,
    ) -> Result<CtlOperationAck> {
        let subject = broker::remove_link(&self.nsprefix);
        let ld = LinkDefinition {
            actor_id: actor_id.to_string(),
            contract_id: contract_id.to_string(),
            link_name: link_name.to_string(),
            ..Default::default()
        };
        let bytes = crate::json_serialize(&ld)?;
        match self
            .nc
            .request_timeout(&subject, &bytes, self.timeout)
            .await
        {
            Ok(msg) => {
                let ack: CtlOperationAck = json_deserialize(&msg.data)?;
                Ok(ack)
            }
            Err(e) => Err(format!("Did not receive remove link acknowledgement: {}", e).into()),
        }
    }

    /// Publishes a request to retrieve all current link definitions.
    pub async fn query_links(&self) -> Result<LinkDefinitionList> {
        let subject = broker::queries::link_definitions(&self.nsprefix);
        match self
            .nc
            .request_timeout(&subject, vec![], self.timeout)
            .await
        {
            Ok(msg) => json_deserialize(&msg.data),
            Err(e) => Err(format!("Did not receive a response to links query: {}", e).into()),
        }
    }

    /// Issue a command to a host instructing that it replace an existing actor (indicated by its
    /// public key) with a new actor indicated by an OCI image reference. The host will acknowledge
    /// this request as soon as it verifies that the target actor is running. This acknowledgement
    /// occurs **before** the new bytes are downloaded. Live-updating an actor can take a long
    /// time and control clients cannot block waiting for a reply that could come several seconds
    /// later. If you need to verify that the actor has been updated, you will want to set up a
    /// listener for the appropriate **PublishedEvent** which will be published on the control events
    /// channel in JSON
    pub async fn update_actor(
        &self,
        host_id: &str,
        existing_actor_id: &str,
        new_actor_ref: &str,
        annotations: Option<HashMap<String, String>>,
    ) -> Result<CtlOperationAck> {
        let subject = broker::commands::update_actor(&self.nsprefix, host_id);
        trace!("update_actor:request {}", &subject);
        let bytes = json_serialize(UpdateActorCommand {
            host_id: host_id.to_string(),
            actor_id: existing_actor_id.to_string(),
            new_actor_ref: new_actor_ref.to_string(),
            annotations,
        })?;
        match self
            .nc
            .request_timeout(&subject, &bytes, self.timeout)
            .await
        {
            Ok(msg) => {
                let ack: CtlOperationAck = json_deserialize(&msg.data)?;
                Ok(ack)
            }
            Err(e) => Err(format!("Did not receive update actor acknowledgement: {}", e).into()),
        }
    }

    /// Issues a command to a host to start a provider with a given OCI reference using the specified link
    /// name (or "default" if none is specified). The target wasmCloud host will acknowledge the receipt
    /// of this command _before_ downloading the provider's bytes from the OCI registry, indicating either
    /// a validation failure or success. If a client needs deterministic guarantees that the provider has
    /// completed its startup process, such a client needs to monitor the control event stream for the
    /// appropriate event. If a host ID is not supplied (empty string), then this function will return
    /// an early acknowledgement, go find a host, and then submit the start request to a target host.
    pub async fn start_provider(
        &self,
        host_id: &str,
        provider_ref: &str,
        link_name: Option<String>,
        annotations: Option<HashMap<String, String>>,
        provider_configuration: Option<String>,
    ) -> Result<CtlOperationAck> {
        let client = self.nc.clone();
        let nsprefix = self.nsprefix.clone();
        let timeout = self.timeout.clone();
        let provider_ref = provider_ref.to_string();

        if !host_id.trim().is_empty() {
            start_provider_(
                &client,
                &nsprefix,
                timeout,
                host_id,
                &provider_ref,
                link_name,
                annotations,
                provider_configuration,
            )
            .await
        } else {
            // If a host isn't supplied, ack early and go find one
            let client = self.nc.clone();
            trace!("start_provider:deferred (no-host) request");
            tokio::spawn(async move {
                let hosts = get_hosts_(&client, &nsprefix, Duration::from_secs(1)).await;
                match hosts {
                    Ok(hs) => {
                        if hs.len() > 0 {
                            let _ = start_provider_(
                                &client,
                                &nsprefix,
                                timeout,
                                &hs[0].id,
                                &provider_ref,
                                link_name,
                                annotations,
                                provider_configuration,
                            )
                            .await;
                        } else {
                            error!("No hosts detected in in no-host provider start.");
                        }
                    }
                    Err(e) => {
                        error!("Failed to query hosts for no-host provider start: {}", e);
                    }
                }
            });
            Ok(CtlOperationAck {
                accepted: true,
                error: String::default(),
            })
        }
    }

    /// Issues a command to a host to stop a provider for the given OCI reference, link name, and contract ID. The
    /// target wasmCloud host will acknowledge the receipt of this command, and _will not_ supply a discrete
    /// confirmation that a provider has terminated. For that kind of information, the client must also monitor
    /// the control event stream
    pub async fn stop_provider(
        &self,
        host_id: &str,
        provider_ref: &str,
        link_name: &str,
        contract_id: &str,
        annotations: Option<HashMap<String, String>>,
    ) -> Result<CtlOperationAck> {
        let subject = broker::commands::stop_provider(&self.nsprefix, host_id);
        trace!("stop_provider:request {}", &subject);
        let bytes = json_serialize(StopProviderCommand {
            host_id: host_id.to_string(),
            provider_ref: provider_ref.to_string(),
            link_name: link_name.to_string(),
            contract_id: contract_id.to_string(),
            annotations,
        })?;
        match self
            .nc
            .request_timeout(&subject, &bytes, self.timeout)
            .await
        {
            Ok(msg) => {
                let ack: CtlOperationAck = json_deserialize(&msg.data)?;
                Ok(ack)
            }
            Err(e) => Err(format!("Did not receive stop provider acknowledgement: {}", e).into()),
        }
    }

    /// Issues a command to a host to stop an actor for the given OCI reference. The
    /// target wasmCloud host will acknowledge the receipt of this command, and _will not_ supply a discrete
    /// confirmation that the actor has terminated. For that kind of information, the client must also monitor
    /// the control event stream
    pub async fn stop_actor(
        &self,
        host_id: &str,
        actor_ref: &str,
        count: u16,
        annotations: Option<HashMap<String, String>>,
    ) -> Result<CtlOperationAck> {
        let subject = broker::commands::stop_actor(&self.nsprefix, host_id);
        trace!("stop_actor:request {}", &subject);
        let bytes = json_serialize(StopActorCommand {
            host_id: host_id.to_string(),
            actor_ref: actor_ref.to_string(),
            count,
            annotations,
        })?;
        match self
            .nc
            .request_timeout(&subject, &bytes, self.timeout)
            .await
        {
            Ok(msg) => {
                let ack: CtlOperationAck = json_deserialize(&msg.data)?;
                Ok(ack)
            }
            Err(e) => Err(format!("Did not receive stop actor acknowledgement: {}", e).into()),
        }
    }

    /// Issues a command to a specific host to perform a graceful termination. The target host
    /// will acknowledge receipt of the command before it attempts a shutdown. To deterministically
    /// verify that the host is down, a client should monitor for the "host stopped" event or
    /// passively detect the host down by way of a lack of heartbeat receipts
    pub async fn stop_host(
        &self,
        host_id: &str,
        timeout_ms: Option<u64>,
    ) -> Result<CtlOperationAck> {
        let subject = broker::commands::stop_host(&self.nsprefix, host_id);
        trace!("stop_host:request {}", &subject);
        let bytes = json_serialize(StopHostCommand {
            host_id: host_id.to_owned(),
            timeout: timeout_ms,
        })?;

        match self
            .nc
            .request_timeout(&subject, &bytes, self.timeout)
            .await
        {
            Ok(msg) => {
                let ack: CtlOperationAck = json_deserialize(&msg.data)?;
                Ok(ack)
            }
            Err(e) => Err(format!("Did not receive stop host acknowledgement: {}", e).into()),
        }
    }

    /// Returns the receiver end of a channel that subscribes to the lattice control event stream.
    /// Any [`Event`](struct@Event)s that are published after this channel is created
    /// will be added to the receiver channel's buffer, which can be observed or handled if needed.
    /// See the example for how you could use this receiver to handle events.
    ///
    /// # Example
    /// ```rust
    /// use wasmcloud_control_interface::Client;
    /// use wasmbus_rpc::anats;
    /// async {
    ///   let nc = anats::connect("127.0.0.1:4222").await.unwrap();
    ///   let client = Client::new(nc, None, std::time::Duration::from_millis(1000),
    ///                        std::time::Duration::from_millis(1000));
    ///   let receiver = client.events_receiver().await.unwrap();
    ///   std::thread::spawn(move || loop {
    ///     if let Ok(evt) = receiver.recv() {
    ///       println!("Event received: {:?}", evt);
    ///     } else {
    ///       // channel is closed
    ///       break;
    ///     }
    ///   });
    ///   // perform other operations on client
    ///   client.get_host_inventory("NAEXHW...").await.unwrap();
    /// };
    /// ```
    ///
    /// Once you're finished with the event receiver, be sure to call `drop` with the receiver
    /// as an argument. This closes the channel and will prevent the sender from endlessly
    /// sending messages into the channel buffer.
    ///
    /// # Example
    /// ```rust
    /// use wasmcloud_control_interface::Client;
    /// use wasmbus_rpc::anats;
    /// async {
    ///   let nc = anats::connect("0.0.0.0:4222").await.unwrap();
    ///   let client = Client::new(nc, None, std::time::Duration::from_millis(1000),
    ///                   std::time::Duration::from_millis(1000));
    ///   let receiver = client.events_receiver().await.unwrap();
    ///   std::thread::spawn(move || {
    ///     if let Ok(evt) = receiver.recv() {
    ///       println!("Event received: {:?}", evt);
    ///       // We received our one event, now close the channel
    ///       drop(receiver);
    ///     } else {
    ///       // channel is closed
    ///       return;
    ///     }
    ///   });
    /// };
    /// ```
    pub async fn events_receiver(&self) -> Result<Receiver<Event>> {
        let (sender, receiver) = unbounded();
        let sub = self
            .nc
            .subscribe(&broker::control_event(&self.nsprefix))
            .await?;
        std::thread::spawn(move || loop {
            if let Some(msg) = block_on(sub.next()) {
                match json_deserialize::<Event>(&msg.data) {
                    Ok(evt) => {
                        trace!("received event: {:?}", evt);
                        // If the channel is disconnected, stop sending events
                        if sender.send(evt).is_err() {
                            let _ = block_on(sub.unsubscribe());
                            return;
                        }
                    }
                    _ => error!("Object received on event stream was not a CloudEvent"),
                }
            }
        });
        Ok(receiver)
    }
}

// [ss]: renamed to json_serialize and json_deserialize to avoid confusion
//   with msgpack serialize and deserialize, used for rpc messages.
//
/// The standard function for serializing codec structs into a format that can be
/// used for message exchange between actor and host. Use of any other function to
/// serialize could result in breaking incompatibilities.
pub fn json_serialize<T>(
    item: T,
) -> ::std::result::Result<Vec<u8>, Box<dyn std::error::Error + Send + Sync>>
where
    T: Serialize,
{
    serde_json::to_vec(&item).map_err(|e| format!("JSON serialization failure: {}", e).into())
}

/// The standard function for de-serializing codec structs from a format suitable
/// for message exchange between actor and host. Use of any other function to
/// deserialize could result in breaking incompatibilities.
pub fn json_deserialize<'de, T: Deserialize<'de>>(
    buf: &'de [u8],
) -> ::std::result::Result<T, Box<dyn std::error::Error + Send + Sync>> {
    serde_json::from_slice(buf).map_err(|e| format!("JSON deserialization failure: {}", e).into())
}

// "selfless" function to obtain a list of hosts
async fn get_hosts_(
    client: &Connection,
    nsprefix: &Option<String>,
    timeout: Duration,
) -> Result<Vec<Host>> {
    let subject = broker::queries::hosts(nsprefix);
    let sub = client.request_multi(&subject, vec![]).await?;
    trace!("get_hosts: subscribing to {}", &subject);
    let hosts = SubscriptionStream::new(sub)
        .collect(timeout, "get hosts")
        .await;
    Ok(hosts)
}

// "selfless" helper function that submits a start provider request to a host
async fn start_provider_(
    client: &Connection,
    nsprefix: &Option<String>,
    timeout: Duration,
    host_id: &str,
    provider_ref: &str,
    link_name: Option<String>,
    annotations: Option<HashMap<String, String>>,
    provider_configuration: Option<String>,
) -> Result<CtlOperationAck> {
    let subject = broker::commands::start_provider(nsprefix, host_id);
    trace!("start_provider:request {}", &subject);
    let bytes = json_serialize(StartProviderCommand {
        host_id: host_id.to_string(),
        provider_ref: provider_ref.to_string(),
        link_name: link_name.unwrap_or_else(|| "default".to_string()),
        annotations,
        configuration: provider_configuration,
    })?;
    match client.request_timeout(&subject, &bytes, timeout).await {
        Ok(msg) => {
            let ack: CtlOperationAck = json_deserialize(&msg.data)?;
            Ok(ack)
        }
        Err(e) => Err(format!("Did not receive start provider acknowledgement: {}", e).into()),
    }
}

#[cfg(test)]
mod tests {
    use super::*;
    use wasmbus_rpc::anats;

    /// Note: This test is a means of manually watching the event stream as CloudEvents are received
    /// It does not assert functionality, and so we've marked it as ignore to ensure it's not run by default
    #[tokio::test]
    #[ignore]
    async fn test_events_receiver() {
        let nc = anats::connect("127.0.0.1:4222").await.unwrap();
        let client = Client::new(
            nc,
            None,
            std::time::Duration::from_millis(1000),
            std::time::Duration::from_millis(1000),
        );
        let receiver = client.events_receiver().await.unwrap();
        std::thread::spawn(move || loop {
            if let Ok(evt) = receiver.recv() {
                println!("Event received: {:?}", evt);
            } else {
                println!("Channel closed");
                break;
            }
        });
        std::thread::park();
    }
}<|MERGE_RESOLUTION|>--- conflicted
+++ resolved
@@ -40,17 +40,9 @@
     }
 
     /// Queries the lattice for all responsive hosts, waiting for the full period specified by _timeout_.
-<<<<<<< HEAD
-    pub async fn get_hosts(&self, timeout: Duration) -> Result<Vec<Host>> {
-        get_hosts_(&self.nc, &self.nsprefix, timeout).await
-=======
     pub async fn get_hosts(&self) -> Result<Vec<Host>> {
-        let subject = broker::queries::hosts(&self.nsprefix);
-        let sub = self.nc.request_multi(&subject, vec![]).await?;
-        trace!("get_hosts: subscribing to {}", &subject);
-        Ok(collect_timeout(sub, self.auction_timeout, "hosts").await)
->>>>>>> 52e13132
-    }
+        get_hosts_(&self.nc, &self.nsprefix, self.auction_timeout).await
+    }    
 
     /// Retrieves the contents of a running host
     pub async fn get_host_inventory(&self, host_id: &str) -> Result<HostInventory> {
@@ -343,9 +335,10 @@
         } else {
             // If a host isn't supplied, ack early and go find one
             let client = self.nc.clone();
+            let auction_timeout = self.auction_timeout;
             trace!("start_provider:deferred (no-host) request");
             tokio::spawn(async move {
-                let hosts = get_hosts_(&client, &nsprefix, Duration::from_secs(1)).await;
+                let hosts = get_hosts_(&client, &nsprefix, auction_timeout).await;
                 match hosts {
                     Ok(hs) => {
                         if hs.len() > 0 {
@@ -574,22 +567,19 @@
 
 // "selfless" function to obtain a list of hosts
 async fn get_hosts_(
-    client: &Connection,
-    nsprefix: &Option<String>,
+    client: &anats::Connection,
+    nsprefix: &Option<String>,    
     timeout: Duration,
 ) -> Result<Vec<Host>> {
     let subject = broker::queries::hosts(nsprefix);
     let sub = client.request_multi(&subject, vec![]).await?;
     trace!("get_hosts: subscribing to {}", &subject);
-    let hosts = SubscriptionStream::new(sub)
-        .collect(timeout, "get hosts")
-        .await;
-    Ok(hosts)
+    Ok(collect_timeout(sub, timeout, "hosts").await)
 }
 
 // "selfless" helper function that submits a start provider request to a host
 async fn start_provider_(
-    client: &Connection,
+    client: &anats::Connection,
     nsprefix: &Option<String>,
     timeout: Duration,
     host_id: &str,
